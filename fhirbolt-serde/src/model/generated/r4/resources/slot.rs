--- conflicted
+++ resolved
@@ -1,8 +1,4 @@
-<<<<<<< HEAD
 // Generated on 2023-05-17 by fhirbolt-codegen v0.10.0
-=======
-// Generated on 2023-05-17 by fhirbolt-codegen v0.9.0
->>>>>>> accc19b7
 use crate::{DeserializationContext, SerializationContext};
 use fhirbolt_model::r4::resources::Slot;
 impl crate::Resource for Slot {
