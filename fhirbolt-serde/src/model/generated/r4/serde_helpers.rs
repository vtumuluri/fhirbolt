<<<<<<< HEAD
// Generated on 2023-05-17 by fhirbolt-codegen v0.10.0
=======
// Generated on 2023-05-17 by fhirbolt-codegen v0.9.0
>>>>>>> accc19b7
pub struct PrimitiveElement<'a> {
    pub id: Option<&'a std::string::String>,
    pub extension: &'a Vec<fhirbolt_model::r4::types::Extension>,
}
impl<'a> serde::ser::Serialize
    for crate::context::ser::SerializationContext<&PrimitiveElement<'a>>
{
    fn serialize<S>(&self, serializer: S) -> Result<S::Ok, S::Error>
    where
        S: serde::ser::Serializer,
    {
        use serde::ser::SerializeMap;
        let mut state = tri!(serializer.serialize_map(None));
        if let Some(id) = self.value.id {
            tri!(state.serialize_entry("id", id));
        }
        if !self.value.extension.is_empty() {
            tri!(self.with_context(self.value.extension, |ctx| state
                .serialize_entry("extension", ctx)));
        }
        state.end()
    }
}
impl<'a> serde::ser::Serialize
    for crate::context::ser::SerializationContext<Option<&PrimitiveElement<'a>>>
{
    fn serialize<S>(&self, serializer: S) -> Result<S::Ok, S::Error>
    where
        S: serde::ser::Serializer,
    {
        if let Some(value) = self.value {
            self.with_context(value, |ctx| serializer.serialize_some(ctx))
        } else {
            serializer.serialize_none()
        }
    }
}
impl<'a> serde::ser::Serialize
    for crate::context::ser::SerializationContext<&Vec<Option<PrimitiveElement<'a>>>>
{
    fn serialize<S>(&self, serializer: S) -> Result<S::Ok, S::Error>
    where
        S: serde::ser::Serializer,
    {
        use serde::ser::SerializeSeq;
        let mut seq_serializer = tri!(serializer.serialize_seq(Some(self.value.len())));
        for value in self.value {
            tri!(self.with_context(value.as_ref(), |ctx| {
                seq_serializer.serialize_element(ctx)
            }))
        }
        seq_serializer.end()
    }
}
pub struct PrimitiveElementOwned {
    pub id: Option<std::string::String>,
    pub extension: Vec<fhirbolt_model::r4::types::Extension>,
}
impl<'de> serde::de::DeserializeSeed<'de>
    for &mut crate::context::de::DeserializationContext<PrimitiveElementOwned>
{
    type Value = PrimitiveElementOwned;
    fn deserialize<D>(self, deserializer: D) -> Result<Self::Value, D::Error>
    where
        D: serde::de::Deserializer<'de>,
    {
        struct Visitor<'a>(
            &'a mut crate::context::de::DeserializationContext<PrimitiveElementOwned>,
        );
        impl<'de> serde::de::Visitor<'de> for Visitor<'_> {
            type Value = PrimitiveElementOwned;
            fn expecting(&self, formatter: &mut std::fmt::Formatter) -> std::fmt::Result {
                formatter.write_str("primitive element extension")
            }
            fn visit_map<V>(self, mut map_access: V) -> Result<PrimitiveElementOwned, V::Error>
            where
                V: serde::de::MapAccess<'de>,
            {
                #[derive(serde :: Deserialize)]
                #[serde(field_identifier)]
                enum Field {
                    #[serde(rename = "id")]
                    Id,
                    #[serde(rename = "extension")]
                    Extension,
                    Unknown(std::string::String),
                }
                let mut r#id: Option<std::string::String> = None;
                let mut r#extension: Option<Vec<fhirbolt_model::r4::types::Extension>> = None;
                while let Some(map_access_key) = tri!(map_access.next_key()) {
                    match map_access_key {
                        Field::Id => {
                            if r#id.is_some() {
                                return Err(serde::de::Error::duplicate_field("id"));
                            }
                            r#id = Some(tri!(map_access.next_value()));
                        }
                        Field::Extension => {
                            if r#extension.is_some() {
                                return Err(serde::de::Error::duplicate_field("extension"));
                            }
                            r#extension = Some(tri!(map_access.next_value_seed(
                                self.0
                                    .transmute::<Vec<fhirbolt_model::r4::types::Extension>>(),
                            )));
                        }
                        Field::Unknown(key) => {
                            if self.0.config.mode == crate::context::de::DeserializationMode::Strict
                            {
                                return Err(serde::de::Error::unknown_field(
                                    &key,
                                    &["id", "extension"],
                                ));
                            }
                        }
                    }
                }
                Ok(PrimitiveElementOwned {
                    r#id,
                    r#extension: r#extension.unwrap_or(vec![]),
                })
            }
        }
        deserializer.deserialize_map(Visitor(self))
    }
}
impl<'de> serde::de::DeserializeSeed<'de>
    for &mut crate::context::de::DeserializationContext<Option<PrimitiveElementOwned>>
{
    type Value = Option<PrimitiveElementOwned>;
    fn deserialize<D>(self, deserializer: D) -> Result<Self::Value, D::Error>
    where
        D: serde::de::Deserializer<'de>,
    {
        struct Visitor<'a>(
            &'a mut crate::context::de::DeserializationContext<Option<PrimitiveElementOwned>>,
        );
        impl<'de> serde::de::Visitor<'de> for Visitor<'_> {
            type Value = Option<PrimitiveElementOwned>;
            fn expecting(&self, formatter: &mut std::fmt::Formatter) -> std::fmt::Result {
                formatter.write_str("maybe primitive element extension")
            }
            #[inline]
            fn visit_none<E>(self) -> Result<Self::Value, E>
            where
                E: serde::de::Error,
            {
                Ok(None)
            }
            #[inline]
            fn visit_some<D>(self, deserializer: D) -> Result<Self::Value, D::Error>
            where
                D: serde::de::Deserializer<'de>,
            {
                use serde::de::DeserializeSeed;
                self.0
                    .transmute::<PrimitiveElementOwned>()
                    .deserialize(deserializer)
                    .map(Some)
            }
        }
        deserializer.deserialize_option(Visitor(self))
    }
}
impl<'de> serde::de::DeserializeSeed<'de>
    for &mut crate::context::de::DeserializationContext<Vec<Option<PrimitiveElementOwned>>>
{
    type Value = Vec<Option<PrimitiveElementOwned>>;
    fn deserialize<D>(self, deserializer: D) -> Result<Self::Value, D::Error>
    where
        D: serde::de::Deserializer<'de>,
    {
        struct Visitor<'a>(
            &'a mut crate::context::de::DeserializationContext<Vec<Option<PrimitiveElementOwned>>>,
        );
        impl<'de> serde::de::Visitor<'de> for Visitor<'_> {
            type Value = Vec<Option<PrimitiveElementOwned>>;
            fn expecting(&self, formatter: &mut std::fmt::Formatter) -> std::fmt::Result {
                formatter.write_str("a primitive element extension sequence")
            }
            fn visit_seq<A>(self, mut seq: A) -> Result<Self::Value, A::Error>
            where
                A: serde::de::SeqAccess<'de>,
            {
                let mut values = Vec::new();
                while let Some(value) =
                    tri!(seq.next_element_seed(self.0.transmute::<Option<PrimitiveElementOwned>>()))
                {
                    values.push(value);
                }
                Ok(values)
            }
        }
        deserializer.deserialize_seq(Visitor(self))
    }
}<|MERGE_RESOLUTION|>--- conflicted
+++ resolved
@@ -1,8 +1,4 @@
-<<<<<<< HEAD
 // Generated on 2023-05-17 by fhirbolt-codegen v0.10.0
-=======
-// Generated on 2023-05-17 by fhirbolt-codegen v0.9.0
->>>>>>> accc19b7
 pub struct PrimitiveElement<'a> {
     pub id: Option<&'a std::string::String>,
     pub extension: &'a Vec<fhirbolt_model::r4::types::Extension>,
